package com.hpcloud.mon.infrastructure.persistence;

import static org.testng.Assert.assertEquals;
import static org.testng.Assert.assertFalse;
import static org.testng.Assert.assertNull;
import static org.testng.Assert.assertTrue;
import static org.testng.Assert.fail;

import java.nio.charset.Charset;
import java.util.ArrayList;
import java.util.Arrays;
import java.util.Collections;
import java.util.List;
import java.util.Map;

import org.skife.jdbi.v2.DBI;
import org.skife.jdbi.v2.Handle;
import org.skife.jdbi.v2.util.StringMapper;
import org.testng.annotations.AfterClass;
import org.testng.annotations.BeforeClass;
import org.testng.annotations.BeforeMethod;
import org.testng.annotations.Test;

import com.google.common.collect.ImmutableMap;
import com.google.common.io.Resources;
import com.hpcloud.mon.common.model.alarm.AggregateFunction;
import com.hpcloud.mon.common.model.alarm.AlarmOperator;
import com.hpcloud.mon.common.model.alarm.AlarmState;
import com.hpcloud.mon.common.model.alarm.AlarmSubExpression;
import com.hpcloud.mon.common.model.metric.MetricDefinition;
import com.hpcloud.mon.domain.exception.EntityNotFoundException;
import com.hpcloud.mon.domain.model.alarm.Alarm;
import com.hpcloud.mon.domain.model.alarm.AlarmRepository;

@Test
public class AlarmRepositoryImplTest {
  private DBI db;
  private Handle handle;
  private AlarmRepository repo;
  private List<String> alarmActions;

  @BeforeClass
  protected void setupClass() throws Exception {
    db = new DBI("jdbc:h2:mem:test;MODE=MySQL");
    handle = db.open();
    handle.execute(Resources.toString(getClass().getResource("alarm.sql"), Charset.defaultCharset()));
    repo = new AlarmRepositoryImpl(db);

    alarmActions = new ArrayList<String>();
    alarmActions.add("29387234");
    alarmActions.add("77778687");
  }

  @AfterClass
  protected void afterClass() {
    handle.close();
  }

  @BeforeMethod
  protected void beforeMethod() {
    handle.execute("SET foreign_key_checks = 0;");
    handle.execute("truncate table sub_alarm");
    handle.execute("truncate table alarm_action");
    handle.execute("truncate table sub_alarm_dimension");
    handle.execute("truncate table alarm");

    handle.execute("insert into alarm (id, tenant_id, name, severity, expression, state, actions_enabled, created_at, updated_at, deleted_at) "
        + "values ('123', 'bob', '90% CPU', 'LOW', 'avg(hpcs.compute{flavor_id=777, image_id=888, metric_name=cpu, device=1}) > 10', 'UNDETERMINED', 1, NOW(), NOW(), NULL)");
    handle.execute("insert into sub_alarm (id, alarm_id, function, metric_name, operator, threshold, period, periods, state, created_at, updated_at) "
        + "values ('111', '123', 'avg', 'hpcs.compute', 'GT', 10, 60, 1, 'UNDETERMINED', NOW(), NOW())");
    handle.execute("insert into sub_alarm_dimension values ('111', 'flavor_id', '777')");
    handle.execute("insert into sub_alarm_dimension values ('111', 'image_id', '888')");
    handle.execute("insert into sub_alarm_dimension values ('111', 'metric_name', 'cpu')");
    handle.execute("insert into sub_alarm_dimension values ('111', 'device', '1')");
    handle.execute("insert into alarm_action values ('123', 'ALARM', '29387234')");
    handle.execute("insert into alarm_action values ('123', 'ALARM', '77778687')");

<<<<<<< HEAD
    handle.execute("insert into alarm (id, tenant_id, name, severity, expression, state, actions_enabled, created_at, updated_at, deleted_at) "
        + "values ('234', 'bob', '50% CPU', 'LOW', 'avg(hpcs.compute{flavor_id=777, image_id=888, metric_name=mem}) > 20 and avg(hpcs.compute{flavor_id=777}) < 100', 'UNDETERMINED', 1, NOW(), NOW(), NULL)");
=======
    handle.execute("insert into alarm (id, tenant_id, name, expression, state, actions_enabled, created_at, updated_at, deleted_at) "
        + "values ('234', 'bob', '50% CPU', 'avg(hpcs.compute{flavor_id=777, image_id=888, metric_name=mem}) > 20 and avg(hpcs.compute) < 100', 'UNDETERMINED', 1, NOW(), NOW(), NULL)");
>>>>>>> 9a37a427
    handle.execute("insert into sub_alarm (id, alarm_id, function, metric_name, operator, threshold, period, periods, state, created_at, updated_at) "
        + "values ('222', '234', 'avg', 'hpcs.compute', 'GT', 20, 60, 1, 'UNDETERMINED', NOW(), NOW())");
    handle.execute("insert into sub_alarm (id, alarm_id, function, metric_name, operator, threshold, period, periods, state, created_at, updated_at) "
        + "values ('223', '234', 'avg', 'hpcs.compute', 'LT', 100, 60, 1, 'UNDETERMINED', NOW(), NOW())");
    handle.execute("insert into sub_alarm_dimension values ('222', 'flavor_id', '777')");
    handle.execute("insert into sub_alarm_dimension values ('222', 'image_id', '888')");
    handle.execute("insert into sub_alarm_dimension values ('222', 'metric_name', 'mem')");
    handle.execute("insert into alarm_action values ('234', 'ALARM', '29387234')");
    handle.execute("insert into alarm_action values ('234', 'ALARM', '77778687')");
  }

  public void shouldCreate() {
    Map<String, AlarmSubExpression> subExpressions = ImmutableMap.<String, AlarmSubExpression>builder()
        .put(
            "4433",
            AlarmSubExpression.of("avg(hpcs.compute{flavor_id=777, image_id=888, metric_name=cpu}) > 10"))
        .build();

    Alarm alarmA = repo.create("555", "2345", "90% CPU", null, "LOW",
        "avg(hpcs.compute{flavor_id=777, image_id=888, metric_name=cpu}) > 10", subExpressions,
        alarmActions, null, null);
    Alarm alarmB = repo.findById("555", alarmA.getId());

    assertEquals(alarmA, alarmB);

    // Assert that sub-alarm and sub-alarm-dimensions made it to the db
    assertEquals(
        handle.createQuery("select count(*) from sub_alarm where id = 4433")
            .map(StringMapper.FIRST)
            .first(), "1");
    assertEquals(
        handle.createQuery("select count(*) from sub_alarm_dimension where sub_alarm_id = 4433")
            .map(StringMapper.FIRST)
            .first(), "3");
  }

  @Test(groups = "database")
  public void shouldUpdate() {
    db = new DBI("jdbc:mysql://localhost/mon", "root", "");
    handle = db.open();
    repo = new AlarmRepositoryImpl(db);
    beforeMethod();

    List<String> oldSubAlarmIds = Arrays.asList("222");
    AlarmSubExpression changedSubExpression = AlarmSubExpression.of("avg(hpcs.compute) <= 200");
    Map<String, AlarmSubExpression> changedSubExpressions = ImmutableMap.<String, AlarmSubExpression>builder()
        .put("223", changedSubExpression)
        .build();
    AlarmSubExpression newSubExpression = AlarmSubExpression.of("avg(foo{flavor_id=777}) > 333");
    Map<String, AlarmSubExpression> newSubExpressions = ImmutableMap.<String, AlarmSubExpression>builder()
        .put("555", newSubExpression)
        .build();

    repo.update("bob", "234", false, "90% CPU", null,
<<<<<<< HEAD
        "avg(foo{flavor_id=777}) > 333 and avg(hpcs.compute{flavor_id=777}) <= 200", "HIGH",
=======
        "avg(foo{flavor_id=777}) > 333 and avg(hpcs.compute) <= 200",
>>>>>>> 9a37a427
        AlarmState.ALARM, false, oldSubAlarmIds, changedSubExpressions, newSubExpressions,
        alarmActions, null, null);

    Alarm alarm = repo.findById("bob", "234");
<<<<<<< HEAD
    Alarm expected = new Alarm("234", "90% CPU", null, "HIGH",
        "avg(foo{flavor_id=777}) > 333 and avg(hpcs.compute{flavor_id=777}) <= 200",
=======
    Alarm expected = new Alarm("234", "90% CPU", null,
        "avg(foo{flavor_id=777}) > 333 and avg(hpcs.compute) <= 200",
>>>>>>> 9a37a427
        AlarmState.ALARM, false, alarmActions, Collections.<String>emptyList(),
        Collections.<String>emptyList());
    assertEquals(expected, alarm);

    Map<String, AlarmSubExpression> subExpressions = repo.findSubExpressions("234");
    assertEquals(subExpressions.get("223"), changedSubExpression);
    assertEquals(subExpressions.get("555"), newSubExpression);
  }

  public void shouldFindById() {
    Alarm alarm = repo.findById("bob", "123");

    assertEquals(alarm.getId(), "123");
    assertEquals(alarm.getName(), "90% CPU");
    assertEquals(alarm.getSeverity(), "LOW");
    assertEquals(alarm.getExpression(),
        "avg(hpcs.compute{flavor_id=777, image_id=888, metric_name=cpu, device=1}) > 10");
    assertEquals(alarm.getState(), AlarmState.UNDETERMINED);
    assertEquals(alarm.isActionsEnabled(), true);
    assertEquals(alarm.getAlarmActions(), alarmActions);
  }

  @Test(groups = "database")
  public void shouldFindSubAlarmMetricDefinitions() {
    db = new DBI("jdbc:mysql://localhost/mon", "root", "");
    handle = db.open();
    repo = new AlarmRepositoryImpl(db);
    beforeMethod();

    assertEquals(
        repo.findSubAlarmMetricDefinitions("123").get("111"),
        new MetricDefinition("hpcs.compute", ImmutableMap.<String, String>builder()
            .put("flavor_id", "777")
            .put("image_id", "888")
            .put("metric_name", "cpu")
            .put("device", "1")
            .build()));

    assertEquals(
        repo.findSubAlarmMetricDefinitions("234").get("222"),
        new MetricDefinition("hpcs.compute", ImmutableMap.<String, String>builder()
            .put("flavor_id", "777")
            .put("image_id", "888")
            .put("metric_name", "mem")
            .build()));

    assertTrue(repo.findSubAlarmMetricDefinitions("asdfasdf").isEmpty());
  }

  @Test(groups = "database")
  public void shouldFindSubExpressions() {
    db = new DBI("jdbc:mysql://localhost/mon", "root", "");
    handle = db.open();
    repo = new AlarmRepositoryImpl(db);
    beforeMethod();

    assertEquals(repo.findSubExpressions("123").get("111"), new AlarmSubExpression(
        AggregateFunction.AVG, new MetricDefinition("hpcs.compute",
            ImmutableMap.<String, String>builder()
                .put("flavor_id", "777")
                .put("image_id", "888")
                .put("metric_name", "cpu")
                .put("device", "1")
                .build()), AlarmOperator.GT, 10, 60, 1));

    assertEquals(repo.findSubExpressions("234").get("223"), new AlarmSubExpression(
        AggregateFunction.AVG, new MetricDefinition("hpcs.compute",
            ImmutableMap.<String, String>builder()
                .build()), AlarmOperator.LT, 100, 60, 1));

    assertTrue(repo.findSubAlarmMetricDefinitions("asdfasdf").isEmpty());
  }

  public void testExists() {
    assertTrue(repo.exists("bob", "90% CPU"));

    // Negative
    assertFalse(repo.exists("bob", "999% CPU"));
  }

  public void shouldFind() {
    List<Alarm> alarms = repo.find("bob",null,null);

    assertEquals(
        alarms,
<<<<<<< HEAD
      Arrays.asList(
        new Alarm(
          "234",
          "50% CPU",
          null, "LOW",
          "avg(hpcs.compute{flavor_id=777, image_id=888, metric_name=mem}) > 20 and avg(hpcs.compute{flavor_id=777}) < 100",
          AlarmState.UNDETERMINED, true, Arrays.asList("29387234", "77778687"),
        Collections.<String>emptyList(), Collections.<String>emptyList()),new Alarm("123", "90% CPU", null, "LOW",
        "avg(hpcs.compute{flavor_id=777, image_id=888, metric_name=cpu, device=1}) > 10",
        AlarmState.UNDETERMINED, true, Arrays.asList("29387234", "77778687"),
        Collections.<String>emptyList(), Collections.<String>emptyList())));
=======
        Arrays.asList(
            new Alarm("123", "90% CPU", null,
                "avg(hpcs.compute{flavor_id=777, image_id=888, metric_name=cpu, device=1}) > 10",
                AlarmState.UNDETERMINED, true, Arrays.asList("29387234", "77778687"),
                Collections.<String>emptyList(), Collections.<String>emptyList()),
            new Alarm(
                "234",
                "50% CPU",
                null,
                "avg(hpcs.compute{flavor_id=777, image_id=888, metric_name=mem}) > 20 and avg(hpcs.compute) < 100",
                AlarmState.UNDETERMINED, true, Arrays.asList("29387234", "77778687"),
                Collections.<String>emptyList(), Collections.<String>emptyList())));
>>>>>>> 9a37a427
  }

  public void shouldDeleteById() {
    repo.deleteById("bob", "123");

    try {
      assertNull(repo.findById("bob", "123"));
      fail();
    } catch (EntityNotFoundException expected) {
    }
  }
}<|MERGE_RESOLUTION|>--- conflicted
+++ resolved
@@ -64,8 +64,8 @@
     handle.execute("truncate table sub_alarm_dimension");
     handle.execute("truncate table alarm");
 
-    handle.execute("insert into alarm (id, tenant_id, name, severity, expression, state, actions_enabled, created_at, updated_at, deleted_at) "
-        + "values ('123', 'bob', '90% CPU', 'LOW', 'avg(hpcs.compute{flavor_id=777, image_id=888, metric_name=cpu, device=1}) > 10', 'UNDETERMINED', 1, NOW(), NOW(), NULL)");
+    handle.execute("insert into alarm (id, tenant_id, name, expression, state, actions_enabled, created_at, updated_at, deleted_at) "
+        + "values ('123', 'bob', '90% CPU', 'avg(hpcs.compute{flavor_id=777, image_id=888, metric_name=cpu, device=1}) > 10', 'UNDETERMINED', 1, NOW(), NOW(), NULL)");
     handle.execute("insert into sub_alarm (id, alarm_id, function, metric_name, operator, threshold, period, periods, state, created_at, updated_at) "
         + "values ('111', '123', 'avg', 'hpcs.compute', 'GT', 10, 60, 1, 'UNDETERMINED', NOW(), NOW())");
     handle.execute("insert into sub_alarm_dimension values ('111', 'flavor_id', '777')");
@@ -75,13 +75,8 @@
     handle.execute("insert into alarm_action values ('123', 'ALARM', '29387234')");
     handle.execute("insert into alarm_action values ('123', 'ALARM', '77778687')");
 
-<<<<<<< HEAD
-    handle.execute("insert into alarm (id, tenant_id, name, severity, expression, state, actions_enabled, created_at, updated_at, deleted_at) "
-        + "values ('234', 'bob', '50% CPU', 'LOW', 'avg(hpcs.compute{flavor_id=777, image_id=888, metric_name=mem}) > 20 and avg(hpcs.compute{flavor_id=777}) < 100', 'UNDETERMINED', 1, NOW(), NOW(), NULL)");
-=======
     handle.execute("insert into alarm (id, tenant_id, name, expression, state, actions_enabled, created_at, updated_at, deleted_at) "
         + "values ('234', 'bob', '50% CPU', 'avg(hpcs.compute{flavor_id=777, image_id=888, metric_name=mem}) > 20 and avg(hpcs.compute) < 100', 'UNDETERMINED', 1, NOW(), NOW(), NULL)");
->>>>>>> 9a37a427
     handle.execute("insert into sub_alarm (id, alarm_id, function, metric_name, operator, threshold, period, periods, state, created_at, updated_at) "
         + "values ('222', '234', 'avg', 'hpcs.compute', 'GT', 20, 60, 1, 'UNDETERMINED', NOW(), NOW())");
     handle.execute("insert into sub_alarm (id, alarm_id, function, metric_name, operator, threshold, period, periods, state, created_at, updated_at) "
@@ -136,22 +131,13 @@
         .build();
 
     repo.update("bob", "234", false, "90% CPU", null,
-<<<<<<< HEAD
-        "avg(foo{flavor_id=777}) > 333 and avg(hpcs.compute{flavor_id=777}) <= 200", "HIGH",
-=======
         "avg(foo{flavor_id=777}) > 333 and avg(hpcs.compute) <= 200",
->>>>>>> 9a37a427
         AlarmState.ALARM, false, oldSubAlarmIds, changedSubExpressions, newSubExpressions,
         alarmActions, null, null);
 
     Alarm alarm = repo.findById("bob", "234");
-<<<<<<< HEAD
-    Alarm expected = new Alarm("234", "90% CPU", null, "HIGH",
-        "avg(foo{flavor_id=777}) > 333 and avg(hpcs.compute{flavor_id=777}) <= 200",
-=======
     Alarm expected = new Alarm("234", "90% CPU", null,
         "avg(foo{flavor_id=777}) > 333 and avg(hpcs.compute) <= 200",
->>>>>>> 9a37a427
         AlarmState.ALARM, false, alarmActions, Collections.<String>emptyList(),
         Collections.<String>emptyList());
     assertEquals(expected, alarm);
@@ -237,19 +223,6 @@
 
     assertEquals(
         alarms,
-<<<<<<< HEAD
-      Arrays.asList(
-        new Alarm(
-          "234",
-          "50% CPU",
-          null, "LOW",
-          "avg(hpcs.compute{flavor_id=777, image_id=888, metric_name=mem}) > 20 and avg(hpcs.compute{flavor_id=777}) < 100",
-          AlarmState.UNDETERMINED, true, Arrays.asList("29387234", "77778687"),
-        Collections.<String>emptyList(), Collections.<String>emptyList()),new Alarm("123", "90% CPU", null, "LOW",
-        "avg(hpcs.compute{flavor_id=777, image_id=888, metric_name=cpu, device=1}) > 10",
-        AlarmState.UNDETERMINED, true, Arrays.asList("29387234", "77778687"),
-        Collections.<String>emptyList(), Collections.<String>emptyList())));
-=======
         Arrays.asList(
             new Alarm("123", "90% CPU", null,
                 "avg(hpcs.compute{flavor_id=777, image_id=888, metric_name=cpu, device=1}) > 10",
@@ -262,7 +235,6 @@
                 "avg(hpcs.compute{flavor_id=777, image_id=888, metric_name=mem}) > 20 and avg(hpcs.compute) < 100",
                 AlarmState.UNDETERMINED, true, Arrays.asList("29387234", "77778687"),
                 Collections.<String>emptyList(), Collections.<String>emptyList())));
->>>>>>> 9a37a427
   }
 
   public void shouldDeleteById() {
